{
  "name": "node-xmpp-server",
  "version": "0.5.2",
  "description": "nodejs-based server",
  "main": "index.js",
  "scripts": {
    "test": "grunt test"
  },
  "repository": {
    "type": "git",
    "url": "git@github.com:node-xmpp/node-xmpp-server.git"
  },
  "keywords": [
    "xmpp",
    "nodejs",
    "server"
  ],
  "author": "Lloyd Watkin <lloyd@evilprofessor.co.uk>",
  "license": "MIT",
  "bugs": {
    "url": "https://github.com/node-xmpp/node-xmpp-server/issues"
  },
  "dependencies": {
    "hat": "~0.0.3",
    "ltx": "~0.3.2",
    "node-xmpp-core": "0.4.0",
    "debug" :"~0.7.4"
  },
  "devDependencies": {
    "grunt": "~0.4.2",
    "grunt-contrib-jshint": "~0.7.2",
    "grunt-mocha-cli": "~1.3.0",
    "node-xmpp-client": "~0.2.0",
<<<<<<< HEAD
    "should": "~3.1.2"
=======
    "pem" : "~1.2.2"
>>>>>>> 0a3648d0
  }
}<|MERGE_RESOLUTION|>--- conflicted
+++ resolved
@@ -31,10 +31,7 @@
     "grunt-contrib-jshint": "~0.7.2",
     "grunt-mocha-cli": "~1.3.0",
     "node-xmpp-client": "~0.2.0",
-<<<<<<< HEAD
-    "should": "~3.1.2"
-=======
+    "should": "~3.1.2",
     "pem" : "~1.2.2"
->>>>>>> 0a3648d0
   }
 }