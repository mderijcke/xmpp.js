--- conflicted
+++ resolved
@@ -9,15 +9,9 @@
     "babel-register": "^6.26.0",
     "babelify": "^7.3.0",
     "browserify": "^14.4.0",
-<<<<<<< HEAD
-    "bundlesize": "^0.14.4",
-    "eslint": "^4.8.0",
-    "eslint-config-prettier": "^2.4.0",
-=======
     "bundlesize": "^0.15.2",
     "eslint": "^4.9.0",
     "eslint-config-prettier": "^2.6.0",
->>>>>>> 2d6093d6
     "eslint-config-xo": "^0.18.2",
     "eslint-plugin-node": "^5.2.0",
     "eslint-plugin-prettier": "^2.2.0",
