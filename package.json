--- conflicted
+++ resolved
@@ -22,14 +22,9 @@
   },
   "dependencies": {
     "hat": "~0.0.3",
-<<<<<<< HEAD
     "node-xmpp-core": "^1.0.0-alpha14",
-    "debug": "~0.7.4"
-=======
-    "node-xmpp-core": "^1.0.0-alpha13",
     "debug": "~2.1.1",
     "ws": "~0.7.1"
->>>>>>> b2fe732d
   },
   "devDependencies": {
     "coveralls": "^2.11.2",
