{
  "name": "node-xmpp",
<<<<<<< HEAD
  "version": "0.10.7",
  "main": "./index",
=======
  "version": "0.10.8",
  "main": "./lib/node-xmpp",
>>>>>>> bfd09c5a
  "browserify": "./lib/node-xmpp-browserify",
  "description": "Idiomatic XMPP client, component & server library for node.js + browserify",
  "author": "Astro",
  "dependencies": {
    "node-expat": ">=1.4.1",
    "ltx": ">= 0.2.0",
    "request": ">= 2.9.153",
    "browser-request": ">= 0.2.0",
    "faye-websocket": ">= 0.4.1",
    "blueimp-md5": ">= 1.0.0",
    "browserify": "~2.35.0",
    "brfs": "0.0.8",
    "node-xmpp-component": "~0.1.0",
    "node-xmpp-client": "~0.1.0",
    "node-xmpp-server": "~0.1.0",
    "node-xmpp-core": "~0.1.0"
  },
  "devDependencies": {
    "mocha": ">=1.0.0",
    "node-stringprep": ">=0.1.0",
    "pem": ">=1.2.2",
    "grunt": "~0.4.1",
    "grunt-contrib-jshint": "~0.6.0",
    "grunt-mocha-cli": "~1.3.0",
    "grunt-browserify": "~1.2.11"
  },
  "browser": {
    "request": "browser-request",
    "node-stringprep": false,
    "faye-websocket": false,
    "./srv": false,
    "dns": false
  },
  "repository": {
    "type": "git",
    "url": "git://github.com/astro/node-xmpp.git"
  },
  "homepage": "http://github.com/astro/node-xmpp",
  "bugs": "http://github.com/astro/node-xmpp/issues",
  "maintainers": [
    {
      "name": "Astro",
      "email": "astro@spaceboyz.net",
      "web": "http://spaceboyz.net/~astro/"
    },
    {
      "name": "Lloyd Watkin",
      "email": "lloyd@evilprofessor.co.uk",
      "web": "http://www.evilprofessor.co.uk"
    }
  ],
  "contributors": [
    "Stephan Maka",
    "Derek Hammer",
    "Daniel Zelisko",
    "Michael Geers",
    "Nolan Darilek",
    "Nathan Rajlich",
    "Dhruv Matani",
    "Camilo Aguilar",
    "Henry Chan",
    "Justin Campbell",
    "Trent Mick",
    "Alexey Shamrin",
    "Sonny Piers",
    "Chaitanya Gupta",
    "Иван",
    "Julien Genestoux",
    "Ian Langworth",
    "Eelco Cramer",
    "dodo",
    "Markus Kohlhase"
  ],
  "licenses": [
    {
      "type": "MIT"
    }
  ],
  "engine": "node >=0.8.0",
  "scripts": {
    "test": "grunt test"
  }
}<|MERGE_RESOLUTION|>--- conflicted
+++ resolved
@@ -1,12 +1,8 @@
 {
   "name": "node-xmpp",
-<<<<<<< HEAD
-  "version": "0.10.7",
   "main": "./index",
-=======
   "version": "0.10.8",
   "main": "./lib/node-xmpp",
->>>>>>> bfd09c5a
   "browserify": "./lib/node-xmpp-browserify",
   "description": "Idiomatic XMPP client, component & server library for node.js + browserify",
   "author": "Astro",
