{
  "name": "node-xmpp",
  "version": "0.10.7",
  "main": "./index",
  "browserify": "./lib/node-xmpp-browserify",
  "description": "Idiomatic XMPP client, component & server library for node.js + browserify",
  "author": "Astro",
  "dependencies": {
    "node-expat": ">=1.4.1",
    "ltx": ">= 0.2.0",
    "request": ">= 2.9.153",
    "browser-request": ">= 0.2.0",
    "faye-websocket": ">= 0.4.1",
    "blueimp-md5": ">= 1.0.0",
    "browserify": "~2.35.0",
    "brfs": "0.0.8",
<<<<<<< HEAD
    "node-xmpp-server": "~0.1.0",
    "node-xmpp-component": "~0.1.0",
    "node-xmpp-core": "~0.1.0",
    "node-xmpp-client": "~0.1.0"
=======
    "node-xmpp-component": "~0.1.0",
    "node-xmpp-client": "~0.1.0",
    "node-xmpp-server": "~0.1.0",
    "node-xmpp-core": "~0.1.0"
>>>>>>> eef9de52
  },
  "devDependencies": {
    "mocha": ">=1.0.0",
    "node-stringprep": ">=0.1.0",
    "pem": ">=1.2.2",
    "grunt": "~0.4.1",
    "grunt-contrib-jshint": "~0.6.0",
    "grunt-mocha-cli": "~1.3.0",
    "grunt-browserify": "~1.2.11"
  },
  "browser": {
    "request": "browser-request",
    "node-stringprep": false,
    "faye-websocket": false,
    "./srv": false,
    "dns": false
  },
  "repository": {
    "type": "git",
    "url": "git://github.com/astro/node-xmpp.git"
  },
  "homepage": "http://github.com/astro/node-xmpp",
  "bugs": "http://github.com/astro/node-xmpp/issues",
  "maintainers": [
    {
      "name": "Astro",
      "email": "astro@spaceboyz.net",
      "web": "http://spaceboyz.net/~astro/"
    },
    {
      "name": "Lloyd Watkin",
      "email": "lloyd@evilprofessor.co.uk",
      "web": "http://www.evilprofessor.co.uk"
    }
  ],
  "contributors": [
    "Stephan Maka",
    "Derek Hammer",
    "Daniel Zelisko",
    "Michael Geers",
    "Nolan Darilek",
    "Nathan Rajlich",
    "Dhruv Matani",
    "Camilo Aguilar",
    "Henry Chan",
    "Justin Campbell",
    "Trent Mick",
    "Alexey Shamrin",
    "Sonny Piers",
    "Chaitanya Gupta",
    "Иван",
    "Julien Genestoux",
    "Ian Langworth",
    "Eelco Cramer",
    "dodo",
    "Markus Kohlhase"
  ],
  "licenses": [
    {
      "type": "MIT"
    }
  ],
  "engine": "node >=0.8.0",
  "scripts": {
    "test": "grunt test"
  }
}<|MERGE_RESOLUTION|>--- conflicted
+++ resolved
@@ -14,17 +14,10 @@
     "blueimp-md5": ">= 1.0.0",
     "browserify": "~2.35.0",
     "brfs": "0.0.8",
-<<<<<<< HEAD
-    "node-xmpp-server": "~0.1.0",
-    "node-xmpp-component": "~0.1.0",
-    "node-xmpp-core": "~0.1.0",
-    "node-xmpp-client": "~0.1.0"
-=======
     "node-xmpp-component": "~0.1.0",
     "node-xmpp-client": "~0.1.0",
     "node-xmpp-server": "~0.1.0",
     "node-xmpp-core": "~0.1.0"
->>>>>>> eef9de52
   },
   "devDependencies": {
     "mocha": ">=1.0.0",
