'use strict';

var util = require('util')
  , crypto = require('crypto')
  , Mechanism = require('./mechanism')


/**
 * Hash a string
 */
function md5(s, encoding) {
    var hash = crypto.createHash('md5')
    hash.update(s)
    return hash.digest(encoding || 'binary')
}
function md5Hex(s) {
    return md5(s, 'hex')
}

/**
 * Parse SASL serialization
 */
function parseDict(s) {
    var result = {}
    while (s) {
        var m
        if ((m = /^(.+?)=(.*?[^\\]),\s*(.*)/.exec(s))) {
            result[m[1]] = m[2].replace(/\"/g, '')
            s = m[3]
        } else if ((m = /^(.+?)=(.+?),\s*(.*)/.exec(s))) {
            result[m[1]] = m[2]
            s = m[3]
        } else if ((m = /^(.+?)="(.*?[^\\])"$/.exec(s))) {
            result[m[1]] = m[2]
            s = m[3]
        } else if ((m = /^(.+?)=(.+?)$/.exec(s))) {
            result[m[1]] = m[2]
            s = m[3]
        } else {
            s = null
        }
    }
    return result
}

/**
 * SASL serialization
 */
function encodeDict(dict) {
    var s = ''
    for (var k in dict) {
        var v = dict[k]
        if (v) s += ',' + k + '="' + v + '"'
    }
    return s.substr(1) // without first ','
}

/**
 * Right-justify a string,
 * eg. pad with 0s
 */
function rjust(s, targetLen, padding) {
    while (s.length < targetLen)
        s = padding + s
    return s
}

/**
<<<<<<< HEAD
=======
 * Hash a string
 */
var crypto = require('crypto')
var md5 = function(s, encoding) {
    var hash = crypto.createHash('md5')
    hash.update(s)
    return hash.digest(encoding || 'binary')
}
var md5Hex = function(s) {
    return md5(s, 'hex')
}

/**
>>>>>>> 4be84703
 * Generate a string of 8 digits
 * (number used once)
 */
function generateNonce() {
    var result = ''
    for (var i = 0; i < 8; i++)
        result += String.fromCharCode(48 +
            Math.ceil(Math.random() * 10))
    return result
}

/**
 * @see http://tools.ietf.org/html/rfc2831
 * @see http://wiki.xmpp.org/web/SASLandDIGEST-MD5
 */
function DigestMD5() {
    /*jshint camelcase: false */
    this.nonce_count = 0
    this.cnonce = generateNonce()
    this.authcid = null
    this.actAs = null
    this.realm = null
    this.password = null
}

util.inherits(DigestMD5, Mechanism)

DigestMD5.prototype.name = 'DIGEST-MD5'

DigestMD5.prototype.auth = function() {
    return ''
}

DigestMD5.prototype.getNC = function() {
    /*jshint camelcase: false */
    return rjust(this.nonce_count.toString(), 8, '0')
}

DigestMD5.prototype.responseValue = function(s) {
    var dict = parseDict(s)
    if (dict.realm)
        this.realm = dict.realm

    var value
    /*jshint camelcase: false */
    if (dict.nonce && dict.qop) {
        this.nonce_count++
        var a1 = md5(this.authcid + ':' +
            this.realm + ':' +
            this.password) + ':' +
            dict.nonce + ':' +
            this.cnonce
        if (this.actAs) a1 += ':' + this.actAs

        var a2 = 'AUTHENTICATE:' + this.digest_uri
        if ((dict.qop === 'auth-int') || (dict.qop === 'auth-conf'))
            a2 += ':00000000000000000000000000000000'

        value = md5Hex(md5Hex(a1) + ':' +
            dict.nonce + ':' +
            this.getNC() + ':' +
            this.cnonce + ':' +
            dict.qop + ':' +
            md5Hex(a2))
    }
    return value
}

DigestMD5.prototype.challenge = function(s) {
    var dict = parseDict(s)
    if (dict.realm)
        this.realm = dict.realm

    var response
    /*jshint camelcase: false */
    if (dict.nonce && dict.qop) {
        var responseValue = this.responseValue(s)
        response = {
            username: this.authcid,
            realm: this.realm,
            nonce: dict.nonce,
            cnonce: this.cnonce,
            nc: this.getNC(),
            qop: dict.qop,
            'digest-uri': this.digest_uri,
            response: responseValue,
            charset: 'utf-8'
        }
        if (this.actAs) response.authzid = this.actAs
    } else if (dict.rspauth) {
        return ''
    }
    return encodeDict(response)
}

DigestMD5.prototype.serverChallenge = function() {
    var dict = {}
    dict.realm = ''
    this.nonce = dict.nonce = generateNonce()
    dict.qop = 'auth'
    this.charset = dict.charset = 'utf-8'
    dict.algorithm = 'md5-sess'
    return encodeDict(dict)
}

// Used on the server to check for auth!
DigestMD5.prototype.response = function(s) {
    var dict = parseDict(s)
    this.authcid = dict.username

    if (dict.nonce !== this.nonce) return false
    if (!dict.cnonce) return false

    this.cnonce = dict.cnonce
    if (this.charset !== dict.charset) return false

    this.response = dict.response
    return true
}

DigestMD5.prototype.match = function(options) {
    if (options.password) return true
    return false
}

module.exports = DigestMD5<|MERGE_RESOLUTION|>--- conflicted
+++ resolved
@@ -66,22 +66,6 @@
 }
 
 /**
-<<<<<<< HEAD
-=======
- * Hash a string
- */
-var crypto = require('crypto')
-var md5 = function(s, encoding) {
-    var hash = crypto.createHash('md5')
-    hash.update(s)
-    return hash.digest(encoding || 'binary')
-}
-var md5Hex = function(s) {
-    return md5(s, 'hex')
-}
-
-/**
->>>>>>> 4be84703
  * Generate a string of 8 digits
  * (number used once)
  */
