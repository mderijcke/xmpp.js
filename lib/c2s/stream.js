--- conflicted
+++ resolved
@@ -37,43 +37,18 @@
         self.connection.streamAttrs.from = streamAttrs.to
         self.startStream()
     })
-<<<<<<< HEAD
     // if the server shuts down, we close all connections
     if (this.server) {
-        this.server.once('shutdown', function () {
+        var serverClosed
+        this.server.once('shutdown', serverClosed = function () {
             if (self.connection)
                 self.connection.end()
         })
+        this.on('end', function () {
+            this.server.removeListener('shutdown', serverClosed)
+        })
     }
     return this
-=======
-
-    this.connection.addListener('stanza', function (stanza) {
-        self.onStanza(stanza)
-    })
-
-    // if the server shuts down, we close all connections
-    var serverClosed = function () {
-        if (this.connection) this.connection.end()
-    }
-    if (this.server)
-        this.server.addListener('shutdown', serverClosed)
-
-    this.connection.addListener('end', function () {
-        self.emit('end')
-        if (self.server)
-            self.server.removeListener('shutdown', serverClosed)
-    })
-    this.connection.addListener('close', function () {
-        self.emit('close')
-        if (self.server)
-            self.server.removeListener('shutdown', serverClosed)
-    })
-    this.connection.addListener('error', function (e) {
-        self.emit('error', e)
-    })
-    return self
->>>>>>> 6c25e46e
 }
 
 util.inherits(C2SStream, Connection)
@@ -132,7 +107,8 @@
     if (!this.authenticated) {
         if (this.server && this.server.availableSaslMechanisms) {
             // TLS
-            if (this.server.options && this.server.options.tls && !this.connection.isSecure) {
+            var opts = this.server.options
+            if (opts && opts.tls && !this.connection.isSecure) {
                 features
                     .c('starttls', {
                         xmlns: this.connection.NS_XMPP_TLS
@@ -226,28 +202,20 @@
          * @param  Object authRequest obejct with credentials like {user: 'bob', password: 'secret'}
          */
         this.mechanism.authenticate = function(user, cb) {
-            if (user != null) {
+            if (!user.saslmech)
                 // attach sasl mechanism
                 user.saslmech = self.mechanism.name
-            }
-
-            var jid = null;
 
             if (user.jid) {
-                jid = new JID(user.jid);
+                user.jid = new JID(user.jid)
             } else {
-                jid = new JID(user.username, self.serverdomain ?
+                user.jid = new JID(user.username, self.serverdomain ?
                     self.serverdomain.toString() : '')
             }
-            user.jid = jid
             user.client = self
 
             // emit event
-            self.emit(
-                'authenticate',
-                user,
-                cb
-            )
+            self.emit('authenticate', user, cb)
         }
         this.mechanism.success = function(user) {
             self.emit('auth-success', user.jid)
@@ -289,7 +257,8 @@
             .c('username').up()
             .c('password')
     } else if (stanza.attrs.type === 'set') {
-        var jid = new JID(register.getChildText('username'), this.server.options.domain)
+        var jid = new JID(register.getChildText('username'),
+                          this.server.options.domain)
         this.emit('register', {
                 jid: jid,
                 username: register.getChildText('username'),
