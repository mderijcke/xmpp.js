'use strict';

var EventEmitter = require('events').EventEmitter
  , util = require('util')
  , ltx = require('node-xmpp-core').ltx
  , StreamParser = require('node-xmpp-core').StreamParser
  , WebSocket = require('faye-websocket') && require('faye-websocket').Client ?
      require('faye-websocket').Client : window.WebSocket
  , Connection = require('node-xmpp-core').Connection
<<<<<<< HEAD
  , log = require('debug')('websockets')
=======
  , debug = require('debug')('xmpp:client:websockets')
>>>>>>> 7a7b32a6

function WSConnection(opts) {
    EventEmitter.call(this)

    this.url = opts.websocket.url
    this.jid = opts.jid
    this.xmlns = {}
    this.websocket = new WebSocket(this.url, ['xmpp'])
    this.websocket.onopen = this.onopen.bind(this)
    this.websocket.onmessage = this.onmessage.bind(this)
    this.websocket.onclose = this.onclose.bind(this)
    this.websocket.onerror = this.onerror.bind(this)
}

util.inherits(WSConnection, EventEmitter)

WSConnection.prototype.maxStanzaSize = 65535
WSConnection.prototype.xmppVersion = '1.0'

WSConnection.prototype.onopen = function() {
    this.startParser()
    this.emit('connected')
}

WSConnection.prototype.startParser = function() {
    var self = this
    this.parser = new StreamParser.StreamParser(this.maxStanzaSize)

    this.parser.on('start', function(attrs) {
        self.streamAttrs = attrs
        /* We need those xmlns often, store them extra */
        self.streamNsAttrs = {}
        for (var k in attrs) {
            if ((k === 'xmlns') ||
                (k.substr(0, 6) === 'xmlns:')) {
                self.streamNsAttrs[k] = attrs[k]
            }
        }

        /* Notify in case we don't wait for <stream:features/>
           (Component or non-1.0 streams)
         */
        self.emit('streamStart', attrs)
    })
    this.parser.on('stanza', function(stanza) {
        //self.onStanza(self.addStreamNs(stanza))
        self.onStanza(stanza)
    })
    this.parser.on('error', this.onerror.bind(this))
    this.parser.on('end', function() {
        self.stopParser()
        self.end()
    })
}

WSConnection.prototype.stopParser = function() {
    /* No more events, please (may happen however) */
    if (this.parser) {
        /* Get GC'ed */
        delete this.parser
    }
}

WSConnection.prototype.onmessage = function(msg) {
    debug('ws msg <--', msg.data)
    if (msg && msg.data && this.parser)
        this.parser.write(msg.data)
}

WSConnection.prototype.onStanza = function(stanza) {
    if (stanza.is('error', Connection.NS_STREAM)) {
        /* TODO: extract error text */
        this.emit('error', stanza)
    } else {
        this.emit('stanza', stanza)
    }
}

WSConnection.prototype.startStream = function() {
    var attrs = {}
    for(var k in this.xmlns) {
        if (this.xmlns.hasOwnProperty(k)) {
            if (!k) {
                attrs.xmlns = this.xmlns[k]
            } else {
                attrs['xmlns:' + k] = this.xmlns[k]
            }
        }
    }
    if (this.xmppVersion)
        attrs.version = this.xmppVersion
    if (this.streamTo)
        attrs.to = this.streamTo
    if (this.streamId)
        attrs.id = this.streamId
    if (this.jid)
        attrs.to = this.jid.domain
    attrs.xmlns = 'jabber:client'
    attrs['xmlns:stream'] = Connection.NS_STREAM

    var el = new ltx.Element('stream:stream', attrs)
    // make it non-empty to cut the closing tag
    el.t(' ')
    var s = el.toString()
    this.send(s.substr(0, s.indexOf(' </stream:stream>')))

    this.streamOpened = true
}

WSConnection.prototype.send = function(stanza) {
    if (stanza.root) stanza = stanza.root()
    stanza = stanza.toString()
<<<<<<< HEAD
    log('ws send -->', stanza)
=======
    debug('ws send -->', stanza)
>>>>>>> 7a7b32a6
    this.websocket.send(stanza)
}

WSConnection.prototype.onclose = function() {
    this.emit('disconnect')
    this.emit('close')
}

WSConnection.prototype.end = function() {
    this.send('</stream:stream>')
    this.emit('disconnect')
    this.emit('end')
    if (this.websocket)
        this.websocket.close()
}

WSConnection.prototype.onerror = function(e) {
    this.emit('error', e)
}

module.exports = WSConnection<|MERGE_RESOLUTION|>--- conflicted
+++ resolved
@@ -7,11 +7,7 @@
   , WebSocket = require('faye-websocket') && require('faye-websocket').Client ?
       require('faye-websocket').Client : window.WebSocket
   , Connection = require('node-xmpp-core').Connection
-<<<<<<< HEAD
-  , log = require('debug')('websockets')
-=======
   , debug = require('debug')('xmpp:client:websockets')
->>>>>>> 7a7b32a6
 
 function WSConnection(opts) {
     EventEmitter.call(this)
@@ -124,11 +120,7 @@
 WSConnection.prototype.send = function(stanza) {
     if (stanza.root) stanza = stanza.root()
     stanza = stanza.toString()
-<<<<<<< HEAD
-    log('ws send -->', stanza)
-=======
     debug('ws send -->', stanza)
->>>>>>> 7a7b32a6
     this.websocket.send(stanza)
 }
 
