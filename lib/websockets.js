'use strict';

var EventEmitter = require('events').EventEmitter
  , util = require('util')
  , ltx = require('ltx')
  , StreamParser = require('node-xmpp-core').StreamParser
<<<<<<< HEAD
  , WebSocket = require('faye-websocket') ?
=======
  , WebSocket = require('faye-websocket') && require('faye-websocket').Client ?
>>>>>>> 926a4cc4
      require('faye-websocket').Client : window.WebSocket
  , Connection = require('node-xmpp-core').Connection

function WSConnection(url) {
    EventEmitter.call(this)

    this.url = url
    this.xmlns = {}
    this.websocket = new WebSocket(this.url, ['xmpp'])
    this.websocket.onopen = this.onopen.bind(this)
    this.websocket.onmessage = this.onmessage.bind(this)
    this.websocket.onclose = this.onclose.bind(this)
    this.websocket.onerror = this.onerror.bind(this)
}

util.inherits(WSConnection, EventEmitter)

WSConnection.prototype.maxStanzaSize = 65535

WSConnection.prototype.onopen = function() {
    this.emit('connected')
    this.startParser()
}

WSConnection.prototype.startParser = function() {
    var self = this
    this.parser = new StreamParser.StreamParser(this.maxStanzaSize)

    this.parser.addListener('start', function(attrs) {
        self.streamAttrs = attrs
        /* We need those xmlns often, store them extra */
        self.streamNsAttrs = {}
        for (var k in attrs) {
            if ((k === 'xmlns') ||
                (k.substr(0, 6) === 'xmlns:')) {
                self.streamNsAttrs[k] = attrs[k]
            }
        }

        /* Notify in case we don't wait for <stream:features/>
           (Component or non-1.0 streams)
         */
        self.emit('streamStart', attrs)
    })
    this.parser.addListener('stanza', function(stanza) {
        //self.onStanza(self.addStreamNs(stanza))
        self.onStanza(stanza)
    })
    this.parser.addListener('error', this.onerror.bind(this))
    this.parser.addListener('end', function() {
        self.stopParser()
        self.end()
    })
}

WSConnection.prototype.stopParser = function() {
    /* No more events, please (may happen however) */
    if (this.parser) {
        /* Get GC'ed */
        delete this.parser
    }
}

WSConnection.prototype.onmessage = function(msg) {
    console.log('ws msg', msg.data)
    if (msg && msg.data && this.parser)
        this.parser.write(msg.data)
}

WSConnection.prototype.onStanza = function(stanza) {
    if (stanza.is('error', Connection.NS_STREAM)) {
        /* TODO: extract error text */
        this.emit('error', stanza)
    } else {
        this.emit('stanza', stanza)
    }
}

WSConnection.prototype.startStream = function() {
    var attrs = {}
    for(var k in this.xmlns) {
        if (this.xmlns.hasOwnProperty(k)) {
            if (!k) {
                attrs.xmlns = this.xmlns[k]
            } else {
                attrs['xmlns:' + k] = this.xmlns[k]
            }
        }
    }
    if (this.xmppVersion)
        attrs.version = this.xmppVersion
    if (this.streamTo)
        attrs.to = this.streamTo
    if (this.streamId)
        attrs.id = this.streamId

    var el = new ltx.Element('stream:stream', attrs)
    // make it non-empty to cut the closing tag
    el.t(' ')
    var s = el.toString()
    this.send(s.substr(0, s.indexOf(' </stream:stream>')))

    this.streamOpened = true
}

WSConnection.prototype.send = function(stanza) {
    if (stanza.root) stanza = stanza.root()
    stanza = stanza.toString()
    console.log('ws send', stanza)
    this.websocket.send(stanza)
}

WSConnection.prototype.onclose = function() {}

WSConnection.prototype.end = function() {
    this.send('</stream:stream>')
    if (this.websocket) this.websocket.close()
}

WSConnection.prototype.onerror = function(e) {
    this.emit('error', e)
}

exports.WSConnection = WSConnection<|MERGE_RESOLUTION|>--- conflicted
+++ resolved
@@ -4,11 +4,7 @@
   , util = require('util')
   , ltx = require('ltx')
   , StreamParser = require('node-xmpp-core').StreamParser
-<<<<<<< HEAD
-  , WebSocket = require('faye-websocket') ?
-=======
   , WebSocket = require('faye-websocket') && require('faye-websocket').Client ?
->>>>>>> 926a4cc4
       require('faye-websocket').Client : window.WebSocket
   , Connection = require('node-xmpp-core').Connection
 
