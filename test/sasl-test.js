'use strict';

var xmpp = require('../index'),
    ltx = require('ltx'),
    net = require('net'),
    Client = require('node-xmpp-client'),
    Message = require('node-xmpp-core').Stanza.Message,
    Plain = require('../lib/authentication/plain'),
    XOAuth = require('../lib/authentication/xoauth2'),
    DigestMD5 = require('../lib/authentication/digestmd5')

var user = {
    jid: 'me@localhost',
    password: 'secret'
}

function startServer(mechanism) {

    // Sets up the server.
    var c2s = new xmpp.C2SServer({
        port: 5222,
        domain: 'localhost'
    })

    if (mechanism) {
        // remove plain
        c2s.availableSaslMechanisms = [];
        c2s.registerSaslMechanism(mechanism)
    }

    // Allows the developer to register the jid against anything they want
    c2s.on('register', function(opts, cb) {
        cb(true)
    })

    // On Connect event. When a client connects.
    c2s.on('connect', function(stream) {
        // That's the way you add mods to a given server.

        // Allows the developer to authenticate users against anything they want.
        stream.on('authenticate', function(opts, cb) {
            /*jshint camelcase: false */
            if ((opts.saslmech === 'PLAIN') &&
                (opts.jid.toString() === user.jid) &&
                (opts.password === user.password)) {
                // PLAIN OKAY
                cb(null, opts)
            } else if ((opts.saslmech === 'X-OAUTH2') &&
                (opts.jid.toString() === 'me@gmail.com') &&
                (opts.oauth_token === 'xxxx.xxxxxxxxxxx')) {
                // OAUTH2 OKAY
                cb(null, opts)
            } else if ((opts.saslmech === 'DIGEST-MD5') &&
                (opts.jid.toString() === user.jid)) {
                // DIGEST-MD5 OKAY

                opts.password = "secret"
                cb(null, opts)
            } else {
                cb(new Error('Authentication failure'), null)
            }
        })

        stream.on('online', function() {
            stream.send(new Message({
                    type: 'chat'
                })
                .c('body')
                .t('Hello there, little client.')
            )
        })

        // Stanza handling
        stream.on('stanza', function() {
            // got stanza
        })

        // On Disconnect event. When a client disconnects
        stream.on('disconnect', function() {
            // client disconnect
        })

    })

    return c2s
}

function registerHandler(cl) {

    cl.on(
        'stanza',
        function(stanza) {
            if (stanza.is('message') &&
                // Important: never reply to errors!
                (stanza.attrs.type !== 'error')) {

                // Swap addresses...
                stanza.attrs.to = stanza.attrs.from
                delete stanza.attrs.from
                // and send back.
                cl.send(stanza)
            } else {
                console.log('INCLIENT STANZA PRE', stanza.toString());
            }
        }
    )
}

describe('SASL', function() {
    describe('PLAIN', function() {
        var c2s = null

        before(function(done) {
            c2s = startServer(Plain)
            done()
        })

        after(function(done) {
            c2s.shutdown()
            done()
        })

        it('should accept plain authentication', function(done) {
            var cl = new Client({
                jid: user.jid,
                password: user.password,
                preferred: 'PLAIN'
            })

            registerHandler(cl)

            cl.on('online', function() {
                done()
            })
            cl.on('error', function(e) {
                console.log(e)
                done(e)
            })

        })

        it('should not accept plain authentication', function(done) {
            var cl = new Client({
                jid: user.jid,
                password: 'secretsecret'
            })

            registerHandler(cl)

            cl.on('online', function() {
                done('user is not valid')
            })
            cl.on('error', function() {
                // this should happen
                done()
            })

        })
    })

    describe('XOAUTH-2', function() {
        var c2s = null

        before(function(done) {
            c2s = startServer(XOAuth)
            done()
        })

        after(function(done) {
            c2s.shutdown()
            done()
        })

        /*
         * google talk is replaced by google hangout,
         * but we can support the protocol anyway
         */
        it('should accept google authentication', function(done) {
            /*jshint camelcase: false */
            var gtalk = new Client({
                jid: 'me@gmail.com',
                oauth2_token: 'xxxx.xxxxxxxxxxx', // from OAuth2
                oauth2_auth: 'http://www.google.com/talk/protocol/auth',
                host: 'localhost'
            })

            registerHandler(gtalk)

            gtalk.on('online', function() {
                done()
            })
            gtalk.on('error', function(e) {
                console.log(e)
                done(e)
            })
        })

    })

    describe('DIGEST MD5', function() {
        var c2s = null

        before(function (done) {
            c2s = startServer(DigestMD5);
            done()
        })

        after(function(done) {
            c2s.shutdown()
            done()
        })


        it('should accept digest md5 authentication', function(done) {
            var cl = new Client({
                jid: user.jid,
                password: user.password,
                preferred: 'DIGEST-MD5'
            })

            registerHandler(cl)

            cl.on('online', function() {
                done()
            })
            cl.on('error', function(e) {
                console.log(e)
                done(e)
            })

        })

        it('should not allow to skip digest md5 challenges', function(done) {

            // preparing a sequence of stanzas to send
            var handshakeStanza = '<?xml version="1.0" encoding="UTF-8"?><stream:stream to="localhost" xmlns="jabber:client" xmlns:stream="http://etherx.jabber.org/streams" xml:l="en" version="1.0">'

            var authStanza = '<auth xmlns="urn:ietf:params:xml:ns:xmpp-sasl" mechanism="DIGEST-MD5"/>'

            var earlyAccessStanza = '<response xmlns="urn:ietf:params:xml:ns:xmpp-sasl"/>'

            /*
             * we cannot use existing client realization
             * because we need to skip challenge response
             */
            var client = net.connect({port: c2s.options.port}, function() {
                client.write(handshakeStanza, function() {
                    client.write(authStanza, function() {
                        client.write(earlyAccessStanza, function() {
                            // send earlyAccessStanza to receive 'success'
                            client.write(earlyAccessStanza)
                        })
                    })
                })
            })

<<<<<<< HEAD
            var receivedData = '';

            client.on('data', function(data) {
                receivedData += data;
            })

            client.setTimeout(500, function () {
                if (/<\/failure>$/.test(receivedData.toString())) {
=======
            client.on('data', function(data) {
                if (/<\/failure>$/.test(data.toString())) {
>>>>>>> 85eb93fd
                    client.end();
                    done()
                } else {
                    client.end();
                    done('wrong server response')
                }
            })

        })
    })
})<|MERGE_RESOLUTION|>--- conflicted
+++ resolved
@@ -254,23 +254,18 @@
                 })
             })
 
-<<<<<<< HEAD
-            var receivedData = '';
+            var receivedData = ''
 
             client.on('data', function(data) {
-                receivedData += data;
+                receivedData += data
             })
 
             client.setTimeout(500, function () {
                 if (/<\/failure>$/.test(receivedData.toString())) {
-=======
-            client.on('data', function(data) {
-                if (/<\/failure>$/.test(data.toString())) {
->>>>>>> 85eb93fd
-                    client.end();
+                    client.end()
                     done()
                 } else {
-                    client.end();
+                    client.end()
                     done('wrong server response')
                 }
             })
